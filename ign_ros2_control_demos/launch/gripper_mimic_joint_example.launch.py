--- conflicted
+++ resolved
@@ -86,15 +86,9 @@
         # Launch gazebo environment
         IncludeLaunchDescription(
             PythonLaunchDescriptionSource(
-<<<<<<< HEAD
-                [os.path.join(get_package_share_directory('ros_ign_gazebo'),
-                              'launch', 'ign_gazebo.launch.py')]),
-            launch_arguments=[('ign_args', [' -r -v 3 empty.sdf'])]),
-=======
                 [os.path.join(get_package_share_directory('ros_gz_sim'),
                               'launch', 'gz_sim.launch.py')]),
             launch_arguments=[('ign_args', [' -r -v 4 empty.sdf'])]),
->>>>>>> ad76ddcc
         RegisterEventHandler(
             event_handler=OnProcessExit(
                 target_action=ignition_spawn_entity,
