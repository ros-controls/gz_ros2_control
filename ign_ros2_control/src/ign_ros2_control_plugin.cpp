// Copyright 2021 Open Source Robotics Foundation, Inc.
//
// Licensed under the Apache License, Version 2.0 (the "License");
// you may not use this file except in compliance with the License.
// You may obtain a copy of the License at
//
//     http://www.apache.org/licenses/LICENSE-2.0
//
// Unless required by applicable law or agreed to in writing, software
// distributed under the License is distributed on an "AS IS" BASIS,
// WITHOUT WARRANTIES OR CONDITIONS OF ANY KIND, either express or implied.
// See the License for the specific language governing permissions and
// limitations under the License.

#include <map>
#include <memory>
#include <string>
#include <utility>
#include <vector>

#include <ignition/gazebo/components/Joint.hh>
#include <ignition/gazebo/components/JointType.hh>
#include <ignition/gazebo/components/Name.hh>
#include <ignition/gazebo/components/ParentEntity.hh>
#include <ignition/gazebo/components/World.hh>
#include <ignition/gazebo/Model.hh>

#include <ignition/plugin/Register.hh>

#include <controller_manager/controller_manager.hpp>

#include <hardware_interface/resource_manager.hpp>
#include <hardware_interface/component_parser.hpp>
#include <hardware_interface/types/hardware_interface_type_values.hpp>

#include <pluginlib/class_loader.hpp>

#include <rclcpp/rclcpp.hpp>

#include "ign_ros2_control/ign_ros2_control_plugin.hpp"
#include "ign_ros2_control/ign_system.hpp"
#include "ign_ros2_control/ign_sensor_interface.hpp"

namespace ign_ros2_control
{
//////////////////////////////////////////////////
class IgnitionROS2ControlPluginPrivate
{
public:
  /// \brief Get the URDF XML from the parameter server
  std::string getURDF() const;

  /// \brief Get a list of enabled, unique, 1-axis joints of the model. If no
  /// joint names are specified in the plugin configuration, all valid 1-axis
  /// joints are returned
  /// \param[in] _entity Entity of the model that the plugin is being
  /// configured for
  /// \param[in] _ecm Ignition Entity Component Manager
  /// \return List of entities containing all enabled joints
  std::map<std::string, ignition::gazebo::Entity> GetEnabledJoints(
    const ignition::gazebo::Entity & _entity,
    ignition::gazebo::EntityComponentManager & _ecm) const;

  /// \brief Entity ID for sensor within Gazebo.
  ignition::gazebo::Entity entity_;

  /// \brief Node Handles
  std::shared_ptr<rclcpp::Node> node_{nullptr};

  /// \brief Thread where the executor will spin
  std::thread thread_executor_spin_;

  /// \brief Flag to stop the executor thread when this plugin is exiting
  bool stop_{false};

  /// \brief Executor to spin the controller
  rclcpp::executors::MultiThreadedExecutor::SharedPtr executor_;

  /// \brief Timing
  rclcpp::Duration control_period_ = rclcpp::Duration(1, 0);

  /// \brief System interface loader
  std::shared_ptr<pluginlib::ClassLoader<
      ign_ros2_control::IgnitionSystemInterface>>
  robot_hw_sim_loader_{nullptr};

  /// \brief Sensor interface loader
  std::shared_ptr<pluginlib::ClassLoader<
      ign_ros2_control::IgnitionSensorInterface>> 
  robot_sensor_sim_loader_{nullptr};

  /// \brief Controller manager
  std::shared_ptr<controller_manager::ControllerManager>
  controller_manager_{nullptr};

  /// \brief String with the robot description param_name
  // TODO(ahcorde): Add param in plugin tag
  std::string robot_description_ = "robot_description";

  /// \brief String with the name of the node that contains the robot_description
  // TODO(ahcorde): Add param in plugin tag
  std::string robot_description_node_ = "robot_state_publisher";

  /// \brief Last time the update method was called
  rclcpp::Time last_update_sim_time_ros_ =
    rclcpp::Time((int64_t)0, RCL_ROS_TIME);

  /// \brief ECM pointer
  ignition::gazebo::EntityComponentManager * ecm{nullptr};

  /// \brief controller update rate
  int update_rate;
};

//////////////////////////////////////////////////
std::map<std::string, ignition::gazebo::Entity>
IgnitionROS2ControlPluginPrivate::GetEnabledJoints(
  const ignition::gazebo::Entity & _entity,
  ignition::gazebo::EntityComponentManager & _ecm) const
{
  std::map<std::string, ignition::gazebo::Entity> output;

  std::vector<std::string> enabledJoints;

  // Get all available joints
  auto jointEntities = _ecm.ChildrenByComponents(_entity, ignition::gazebo::components::Joint());

  // Iterate over all joints and verify whether they can be enabled or not
  for (const auto & jointEntity : jointEntities) {
    const auto jointName = _ecm.Component<ignition::gazebo::components::Name>(
      jointEntity)->Data();

    // Make sure the joint type is supported, i.e. it has exactly one
    // actuated axis
    const auto * jointType = _ecm.Component<ignition::gazebo::components::JointType>(jointEntity);
    switch (jointType->Data()) {
      case sdf::JointType::PRISMATIC:
      case sdf::JointType::REVOLUTE:
      case sdf::JointType::CONTINUOUS:
      case sdf::JointType::GEARBOX:
        {
          // Supported joint type
          break;
        }
      case sdf::JointType::FIXED:
        {
          RCLCPP_INFO(
            node_->get_logger(),
            "[ign_ros2_control] Fixed joint [%s] (Entity=%lu)] is skipped",
            jointName.c_str(), jointEntity);
          continue;
        }
      case sdf::JointType::REVOLUTE2:
      case sdf::JointType::SCREW:
      case sdf::JointType::BALL:
      case sdf::JointType::UNIVERSAL:
        {
          RCLCPP_WARN(
            node_->get_logger(),
            "[ign_ros2_control] Joint [%s] (Entity=%lu)] is of unsupported type."
            " Only joints with a single axis are supported.",
            jointName.c_str(), jointEntity);
          continue;
        }
      default:
        {
          RCLCPP_WARN(
            node_->get_logger(),
            "[ign_ros2_control] Joint [%s] (Entity=%lu)] is of unknown type",
            jointName.c_str(), jointEntity);
          continue;
        }
    }
    output[jointName] = jointEntity;
  }

  return output;
}

//////////////////////////////////////////////////
std::string IgnitionROS2ControlPluginPrivate::getURDF() const
{
  std::string urdf_string;

  using namespace std::chrono_literals;
  auto parameters_client = std::make_shared<rclcpp::AsyncParametersClient>(
    node_, robot_description_node_);
  while (!parameters_client->wait_for_service(0.5s)) {
    if (!rclcpp::ok()) {
      RCLCPP_ERROR(
        node_->get_logger(), "Interrupted while waiting for %s service. Exiting.",
        robot_description_node_.c_str());
      return 0;
    }
    RCLCPP_ERROR(
      node_->get_logger(), "%s service not available, waiting again...",
      robot_description_node_.c_str());
  }

  RCLCPP_INFO(
    node_->get_logger(), "connected to service!! %s asking for %s",
    robot_description_node_.c_str(),
    this->robot_description_.c_str());

  // search and wait for robot_description on param server
  while (urdf_string.empty()) {
    RCLCPP_DEBUG(
      node_->get_logger(), "param_name %s",
      this->robot_description_.c_str());

    try {
      auto f = parameters_client->get_parameters({this->robot_description_});
      f.wait();
      std::vector<rclcpp::Parameter> values = f.get();
      urdf_string = values[0].as_string();
    } catch (const std::exception & e) {
      RCLCPP_ERROR(node_->get_logger(), "%s", e.what());
    }

    if (!urdf_string.empty()) {
      break;
    } else {
      RCLCPP_ERROR(
        node_->get_logger(), "ign_ros2_control plugin is waiting for model"
        " URDF in parameter [%s] on the ROS param server.",
        this->robot_description_.c_str());
    }
    usleep(100000);
  }
  RCLCPP_INFO(node_->get_logger(), "Received URDF from param server");

  return urdf_string;
}

//////////////////////////////////////////////////
IgnitionROS2ControlPlugin::IgnitionROS2ControlPlugin()
: dataPtr(std::make_unique<IgnitionROS2ControlPluginPrivate>())
{
}

//////////////////////////////////////////////////
IgnitionROS2ControlPlugin::~IgnitionROS2ControlPlugin()
{
  // Stop controller manager thread
  this->dataPtr->stop_ = true;
  this->dataPtr->executor_->remove_node(this->dataPtr->controller_manager_);
  this->dataPtr->executor_->cancel();
  this->dataPtr->thread_executor_spin_.join();
}

//////////////////////////////////////////////////
void IgnitionROS2ControlPlugin::Configure(
  const ignition::gazebo::Entity & _entity,
  const std::shared_ptr<const sdf::Element> & _sdf,
  ignition::gazebo::EntityComponentManager & _ecm,
  ignition::gazebo::EventManager &)
{
  rclcpp::Logger logger = rclcpp::get_logger("GazeboSimROS2ControlPlugin");
  // Make sure the controller is attached to a valid model
  const auto model = ignition::gazebo::Model(_entity);
  if (!model.Valid(_ecm)) {
    RCLCPP_ERROR(
      logger,
      "[Ignition ROS 2 Control] Failed to initialize because [%s] (Entity=%lu)] is not a model."
      "Please make sure that Ignition ROS 2 Control is attached to a valid model.",
      model.Name(_ecm).c_str(), _entity);
    return;
  }

  // Get params from SDF
  std::string paramFileName = _sdf->Get<std::string>("parameters");

  if (paramFileName.empty()) {
    RCLCPP_ERROR(
      logger,
      "Ignition ros2 control found an empty parameters file. Failed to initialize.");
    return;
  }

  std::vector<std::string> arguments = {"--ros-args"};

  auto sdfPtr = const_cast<sdf::Element *>(_sdf.get());

  sdf::ElementPtr argument_sdf = sdfPtr->GetElement("parameters");
  while (argument_sdf) {
    std::string argument = argument_sdf->Get<std::string>();
    arguments.push_back(RCL_PARAM_FILE_FLAG);
    arguments.push_back(argument);
    argument_sdf = argument_sdf->GetNextElement("parameters");
  }

  // Get controller manager node name
  std::string controllerManagerNodeName{"controller_manager"};

  std::string ns = "/";
  if (sdfPtr->HasElement("ros")) {
    sdf::ElementPtr sdfRos = sdfPtr->GetElement("ros");

    // Set namespace if tag is present
    if (sdfRos->HasElement("namespace")) {
      ns = sdfRos->GetElement("namespace")->Get<std::string>();
      // prevent exception: namespace must be absolute, it must lead with a '/'
      if (ns.empty() || ns[0] != '/') {
        ns = '/' + ns;
      }
      if (ns.length() > 1) {
        this->dataPtr->robot_description_node_ = ns + "/" + this->dataPtr->robot_description_node_;
      }
    }

    // Get list of remapping rules from SDF
    if (sdfRos->HasElement("remapping")) {
      sdf::ElementPtr argument_sdf = sdfRos->GetElement("remapping");

      arguments.push_back(RCL_ROS_ARGS_FLAG);
      while (argument_sdf) {
        std::string argument = argument_sdf->Get<std::string>();
        arguments.push_back(RCL_REMAP_FLAG);
        arguments.push_back(argument);
        argument_sdf = argument_sdf->GetNextElement("remapping");
      }
    }
  }

  std::vector<const char *> argv;
  for (const auto & arg : arguments) {
    argv.push_back(reinterpret_cast<const char *>(arg.data()));
  }

  // Create a default context, if not already
  if (!rclcpp::ok()) {
    rclcpp::init(static_cast<int>(argv.size()), argv.data());
  }

  std::string node_name = "gz_ros2_control";

  this->dataPtr->node_ = rclcpp::Node::make_shared(node_name, ns);
  this->dataPtr->executor_ = std::make_shared<rclcpp::executors::MultiThreadedExecutor>();
  this->dataPtr->executor_->add_node(this->dataPtr->node_);
  this->dataPtr->stop_ = false;
  auto spin = [this]()
    {
      while (rclcpp::ok() && !this->dataPtr->stop_) {
        this->dataPtr->executor_->spin_once();
      }
    };
  this->dataPtr->thread_executor_spin_ = std::thread(spin);

  RCLCPP_DEBUG_STREAM(
    this->dataPtr->node_->get_logger(), "[Ignition ROS 2 Control] Setting up controller for [" <<
      model.Name(_ecm) << "] (Entity=" << _entity << ")].");

  // Get list of enabled joints
  auto enabledJoints = this->dataPtr->GetEnabledJoints(
    _entity,
    _ecm);

  if (enabledJoints.size() == 0) {
    RCLCPP_DEBUG_STREAM(
      this->dataPtr->node_->get_logger(),
      "[Ignition ROS 2 Control] There are no available Joints.");
    return;
  }

  // Read urdf from ros parameter server then
  // setup actuators and mechanism control node.
  // This call will block if ROS is not properly initialized.
  std::string urdf_string;
  std::vector<hardware_interface::HardwareInfo> control_hardware_info;
  try {
    urdf_string = this->dataPtr->getURDF();
    control_hardware_info = hardware_interface::parse_control_resources_from_urdf(urdf_string);
  } catch (const std::runtime_error & ex) {
    RCLCPP_ERROR_STREAM(
      this->dataPtr->node_->get_logger(),
      "Error parsing URDF in ign_ros2_control plugin, plugin not active : " << ex.what());
    return;
  }

  std::unique_ptr<hardware_interface::ResourceManager> resource_manager_ =
    std::make_unique<hardware_interface::ResourceManager>();

  try {
    this->dataPtr->robot_hw_sim_loader_.reset(
      new pluginlib::ClassLoader<ign_ros2_control::IgnitionSystemInterface>(
        "ign_ros2_control",
        "ign_ros2_control::IgnitionSystemInterface"));
  } catch (pluginlib::LibraryLoadException & ex) {
    RCLCPP_ERROR(
      this->dataPtr->node_->get_logger(), "Failed to create robot system simulation interface loader: %s ",
      ex.what());
    return;
  }

  try {
    this->dataPtr->robot_sensor_sim_loader_.reset(
        new pluginlib::ClassLoader<ign_ros2_control::IgnitionSensorInterface>(
            "ign_ros2_control",
            "ign_ros2_control::IgnitionSensorInterface"));
  }
  catch(pluginlib::LibraryLoadException & ex) {
    RCLCPP_ERROR(
      this->dataPtr->node_->get_logger(), "Failed to create robot sensor simulation interface loader: %s ",
      ex.what());
  }
  

  for (unsigned int i = 0; i < control_hardware_info.size(); ++i) {
    std::string robot_hw_sim_type_str_ = control_hardware_info[i].hardware_class_type;
<<<<<<< HEAD
    // Load system interface
    if (control_hardware_info[i].type == "system")
    {
      auto ignitionSystem = std::unique_ptr<ign_ros2_control::IgnitionSystemInterface>(
      this->dataPtr->robot_hw_sim_loader_->createUnmanagedInstance(robot_hw_sim_type_str_));

      if (!ignitionSystem->initSim(
          this->dataPtr->node_,
          enabledJoints,
          control_hardware_info[i],
          _ecm,
          this->dataPtr->update_rate))
      {
        RCLCPP_FATAL(
          this->dataPtr->node_->get_logger(), "Could not initialize robot system simulation interface");
        return;
      }
        resource_manager_->import_component(std::move(ignitionSystem), control_hardware_info[i]);
    } 
    // Load sensor interface
    else if (control_hardware_info[i].type == "sensor")
    {
      auto ignitionSensor = std::unique_ptr<ign_ros2_control::IgnitionSensorInterface>(
        this->dataPtr->robot_sensor_sim_loader_->createUnmanagedInstance(robot_hw_sim_type_str_));
      if (!ignitionSensor->InitSensorInterface(
=======
    std::unique_ptr<ign_ros2_control::IgnitionSystemInterface> ignitionSystem;
    RCLCPP_DEBUG(
      this->dataPtr->node_->get_logger(), "Load hardware interface %s ...",
      robot_hw_sim_type_str_.c_str());

    try {
      ignitionSystem = std::unique_ptr<ign_ros2_control::IgnitionSystemInterface>(
        this->dataPtr->robot_hw_sim_loader_->createUnmanagedInstance(robot_hw_sim_type_str_));
    } catch (pluginlib::PluginlibException & ex) {
      RCLCPP_ERROR(
        this->dataPtr->node_->get_logger(),
        "The plugin failed to load for some reason. Error: %s\n",
        ex.what());
      continue;
    }
    if (!ignitionSystem->initSim(
>>>>>>> 8299d0c3
        this->dataPtr->node_,
        control_hardware_info[i],
        _ecm,
        this->dataPtr->update_rate))
      {
        RCLCPP_FATAL(
          this->dataPtr->node_->get_logger(), "Could not initialize robot sensor simulation interface");
        return;
      }
        resource_manager_->import_component(std::move(ignitionSensor), control_hardware_info[i]);
    }
    RCLCPP_DEBUG(
      this->dataPtr->node_->get_logger(), "Initialized robot simulation interface %s!",
      robot_hw_sim_type_str_.c_str());

    rclcpp_lifecycle::State state(
      lifecycle_msgs::msg::State::PRIMARY_STATE_ACTIVE,
      hardware_interface::lifecycle_state_names::ACTIVE);
    resource_manager_->set_component_state(control_hardware_info[i].name, state);
  }

  // Create the controller manager
  RCLCPP_INFO(this->dataPtr->node_->get_logger(), "Loading controller_manager");
  this->dataPtr->controller_manager_.reset(
    new controller_manager::ControllerManager(
      std::move(resource_manager_),
      this->dataPtr->executor_,
      controllerManagerNodeName,
      this->dataPtr->node_->get_namespace()));
  this->dataPtr->executor_->add_node(this->dataPtr->controller_manager_);

  if (!this->dataPtr->controller_manager_->has_parameter("update_rate")) {
    RCLCPP_ERROR_STREAM(
      this->dataPtr->node_->get_logger(),
      "controller manager doesn't have an update_rate parameter");
    return;
  }

  this->dataPtr->update_rate =
    this->dataPtr->controller_manager_->get_parameter("update_rate").as_int();
  this->dataPtr->control_period_ = rclcpp::Duration(
    std::chrono::duration_cast<std::chrono::nanoseconds>(
      std::chrono::duration<double>(1.0 / static_cast<double>(this->dataPtr->update_rate))));

  // Force setting of use_sime_time parameter
  this->dataPtr->controller_manager_->set_parameter(
    rclcpp::Parameter("use_sim_time", rclcpp::ParameterValue(true)));

  this->dataPtr->entity_ = _entity;
}

//////////////////////////////////////////////////
void IgnitionROS2ControlPlugin::PreUpdate(
  const ignition::gazebo::UpdateInfo & _info,
  ignition::gazebo::EntityComponentManager & /*_ecm*/)
{
  static bool warned{false};
  if (!warned) {
    rclcpp::Duration gazebo_period(_info.dt);

    // Check the period against the simulation period
    if (this->dataPtr->control_period_ < _info.dt) {
      RCLCPP_ERROR_STREAM(
        this->dataPtr->node_->get_logger(),
        "Desired controller update period (" << this->dataPtr->control_period_.seconds() <<
          " s) is faster than the gazebo simulation period (" <<
          gazebo_period.seconds() << " s).");
    } else if (this->dataPtr->control_period_ > gazebo_period) {
      RCLCPP_WARN_STREAM(
        this->dataPtr->node_->get_logger(),
        " Desired controller update period (" << this->dataPtr->control_period_.seconds() <<
          " s) is slower than the gazebo simulation period (" <<
          gazebo_period.seconds() << " s).");
    }
    warned = true;
  }

  rclcpp::Time sim_time_ros(std::chrono::duration_cast<std::chrono::nanoseconds>(
      _info.simTime).count(), RCL_ROS_TIME);
  rclcpp::Duration sim_period = sim_time_ros - this->dataPtr->last_update_sim_time_ros_;
  // Always set commands on joints, otherwise at low control frequencies the joints tremble
  // as they are updated at a fraction of gazebo sim time
  this->dataPtr->controller_manager_->write(sim_time_ros, sim_period);
}

//////////////////////////////////////////////////
void IgnitionROS2ControlPlugin::PostUpdate(
  const ignition::gazebo::UpdateInfo & _info,
  const ignition::gazebo::EntityComponentManager & /*_ecm*/)
{
  // Get the simulation time and period
  rclcpp::Time sim_time_ros(std::chrono::duration_cast<std::chrono::nanoseconds>(
      _info.simTime).count(), RCL_ROS_TIME);
  rclcpp::Duration sim_period = sim_time_ros - this->dataPtr->last_update_sim_time_ros_;

  if (sim_period >= this->dataPtr->control_period_) {
    this->dataPtr->last_update_sim_time_ros_ = sim_time_ros;
    auto ign_controller_manager =
      std::dynamic_pointer_cast<ign_ros2_control::IgnitionSystemInterface>(
      this->dataPtr->controller_manager_);
    this->dataPtr->controller_manager_->read(sim_time_ros, sim_period);
    this->dataPtr->controller_manager_->update(sim_time_ros, sim_period);
  }
}
}  // namespace ign_ros2_control

IGNITION_ADD_PLUGIN(
  ign_ros2_control::IgnitionROS2ControlPlugin,
  ignition::gazebo::System,
  ign_ros2_control::IgnitionROS2ControlPlugin::ISystemConfigure,
  ign_ros2_control::IgnitionROS2ControlPlugin::ISystemPreUpdate,
  ign_ros2_control::IgnitionROS2ControlPlugin::ISystemPostUpdate)<|MERGE_RESOLUTION|>--- conflicted
+++ resolved
@@ -407,33 +407,6 @@
 
   for (unsigned int i = 0; i < control_hardware_info.size(); ++i) {
     std::string robot_hw_sim_type_str_ = control_hardware_info[i].hardware_class_type;
-<<<<<<< HEAD
-    // Load system interface
-    if (control_hardware_info[i].type == "system")
-    {
-      auto ignitionSystem = std::unique_ptr<ign_ros2_control::IgnitionSystemInterface>(
-      this->dataPtr->robot_hw_sim_loader_->createUnmanagedInstance(robot_hw_sim_type_str_));
-
-      if (!ignitionSystem->initSim(
-          this->dataPtr->node_,
-          enabledJoints,
-          control_hardware_info[i],
-          _ecm,
-          this->dataPtr->update_rate))
-      {
-        RCLCPP_FATAL(
-          this->dataPtr->node_->get_logger(), "Could not initialize robot system simulation interface");
-        return;
-      }
-        resource_manager_->import_component(std::move(ignitionSystem), control_hardware_info[i]);
-    } 
-    // Load sensor interface
-    else if (control_hardware_info[i].type == "sensor")
-    {
-      auto ignitionSensor = std::unique_ptr<ign_ros2_control::IgnitionSensorInterface>(
-        this->dataPtr->robot_sensor_sim_loader_->createUnmanagedInstance(robot_hw_sim_type_str_));
-      if (!ignitionSensor->InitSensorInterface(
-=======
     std::unique_ptr<ign_ros2_control::IgnitionSystemInterface> ignitionSystem;
     RCLCPP_DEBUG(
       this->dataPtr->node_->get_logger(), "Load hardware interface %s ...",
@@ -450,21 +423,21 @@
       continue;
     }
     if (!ignitionSystem->initSim(
->>>>>>> 8299d0c3
         this->dataPtr->node_,
+        enabledJoints,
         control_hardware_info[i],
         _ecm,
         this->dataPtr->update_rate))
-      {
-        RCLCPP_FATAL(
-          this->dataPtr->node_->get_logger(), "Could not initialize robot sensor simulation interface");
-        return;
-      }
-        resource_manager_->import_component(std::move(ignitionSensor), control_hardware_info[i]);
+    {
+      RCLCPP_FATAL(
+        this->dataPtr->node_->get_logger(), "Could not initialize robot simulation interface");
+      return;
     }
     RCLCPP_DEBUG(
       this->dataPtr->node_->get_logger(), "Initialized robot simulation interface %s!",
       robot_hw_sim_type_str_.c_str());
+
+    resource_manager_->import_component(std::move(ignitionSystem), control_hardware_info[i]);
 
     rclcpp_lifecycle::State state(
       lifecycle_msgs::msg::State::PRIMARY_STATE_ACTIVE,
