--- conflicted
+++ resolved
@@ -12,13 +12,8 @@
     name: Format
     runs-on: ubuntu-22.04
     steps:
-<<<<<<< HEAD
-    - uses: actions/checkout@v3
+    - uses: actions/checkout@v4
     - uses: actions/setup-python@v5
-=======
-    - uses: actions/checkout@v4
-    - uses: actions/setup-python@v4
->>>>>>> a52dec51
       with:
         python-version: 3.10.6
     - name: Install system hooks
